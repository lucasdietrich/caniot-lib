/*
 * Copyright (c) 2023 Lucas Dietrich <ld.adecy@gmail.com>
 *
 * SPDX-License-Identifier: Apache-2.0
 */

#ifndef _CANIOT_DEVICE_H
#define _CANIOT_DEVICE_H

#include <stdbool.h>

#include <caniot/caniot.h>

#ifdef __cplusplus
extern "C" {
#endif

// Device identification
struct caniot_device_id {
	/* Device ID (6 bits) defined has (Class << 3) | SID */
	caniot_did_t did;

	/* Device version defined as:
	 * - CANIOT version (8 bits)
	 * - Device firmware version (8 bits)
	 */
	uint16_t version;

	/* Device name (32 bytes) */
	char name[32];

	/* Magic number (32 bits) */
	uint32_t magic_number;

	/* Build date (32 bits) */
	uint32_t build_date;

	/* Build commit (32 bits) */
	uint8_t build_commit[20u];

	/* Firmware features (128 bits) */
	uint32_t features[4u];
} __PACKED;

struct caniot_device_system {
	uint32_t uptime_synced;	 /* s - uptime when time was last synced */
	uint32_t time;			 /* s - current time in seconds since epoch */
	uint32_t uptime;		 /* s - uptime in seconds */
	uint32_t start_time;	 /* s - start time in seconds since epoch */
	uint32_t last_telemetry; /* s - last telemetry time in seconds since epoch */

	/* ms - time in milliseconds in system time
	 * (can be uptime or time since epoch), modulo 32 !!!
	 * this is used to precisely measure time between two telemetry events
	 */
	uint32_t _last_telemetry_ms;

	struct {
		uint32_t total;
		uint32_t read_attribute;
		uint32_t write_attribute;
		uint32_t command;
		uint32_t request_telemetry;
		uint32_t ignored; /* frame doesn't target current device */
	} received;
	uint32_t _unused3;
	struct {
		uint32_t total;
		uint32_t telemetry;
	} sent;
	uint32_t _unused4;
	int16_t last_command_error;
	int16_t last_telemetry_error;
	int16_t _unused5;
	uint8_t battery;
} __PACKED;

struct caniot_class0_config {
	/* Duration in seconds of the pulse for OC1, OC2, RL1, RL2
	 * respectively. */
	uint32_t pulse_durations[4u];

	/* Output default values for OC1, OC2, RL1, RL2 respectively. */
	uint32_t outputs_default;

	/* The mask gpio to be used for notifications. */
	uint32_t telemetry_on_change;
} __PACKED;

struct caniot_class1_config {
	/* Duration in seconds of the pulse for all outputs. */
	uint32_t pulse_durations[19u];

	/* Bitmap of self managed IOs. i.e. that cannot be controlled remotely. */
	uint32_t self_managed;

	/* Bitmap of IO directions */
	uint32_t directions; /* 0 = input, 1 = output */

	/* Bitmap of output default values for outputs */
	uint32_t outputs_default;

	/* The mask gpio to be used for notifications. */
	uint32_t telemetry_on_change;
} __PACKED;

struct caniot_device_config {
	struct {
		uint32_t period; /* period in milliseconds */
		union {
			uint16_t delay_min; /* minimum in milliseconds */
			uint16_t delay;		/* delay in milliseconds */
		};
		uint16_t delay_max; /* maximum in milliseconds */
	} telemetry;

	struct {
		/* Allow the application to send error frames in case of error */
		uint8_t error_response : 1;

		/* Allow the application to randomly delay telemetry */
		uint8_t telemetry_delay_rdm : 1;

		/* Endpoint to use to send periodic telemetry */
		caniot_endpoint_t telemetry_endpoint : 2;

		/* Periodic telemetry is enabled */
		uint8_t telemetry_periodic_enabled : 1;
	} flags;

	int32_t timezone;

	struct {
		char region[2];
		char country[2];
	} location;

	union {
		struct caniot_class0_config cls0_gpio;
		struct caniot_class1_config cls1_gpio;
	};
} __PACKED;

struct caniot_device {
	const struct caniot_device_id *identification;
	struct caniot_device_system system;
	struct caniot_device_config *config;

	const struct caniot_device_api *api;

#if CONFIG_CANIOT_DEVICE_DRIVERS_API
	const struct caniot_drivers_api *driv;
#endif

	struct {
		uint8_t request_telemetry_ep : 4u; /* Bitmask represent what endpoint(s)
							  to send telemetry for */
		uint8_t initialized : 1u;		   /* Device is initialized */
	} flags;
};

typedef int(caniot_telemetry_handler_t)(struct caniot_device *dev,
										caniot_endpoint_t ep,
										unsigned char *buf,
										uint8_t *len);

typedef int(caniot_command_handler_t)(struct caniot_device *dev,
									  caniot_endpoint_t ep,
									  const unsigned char *buf,
									  uint8_t len);

struct caniot_device_api {
	struct {
		/* called before configuration will be read */
		int (*on_read)(struct caniot_device *dev, struct caniot_device_config *config);

		/* called after configuration is updated */
		int (*on_write)(struct caniot_device *dev, struct caniot_device_config *config);
	} config;

	struct {
		int (*read)(struct caniot_device *dev, uint16_t key, uint32_t *val);
		int (*write)(struct caniot_device *dev, uint16_t key, uint32_t val);
	} custom_attr;

	/* Handle command */
	caniot_command_handler_t *command_handler;

	/* Build telemetry */
	caniot_telemetry_handler_t *telemetry_handler;
};

void caniot_print_device_identification(const struct caniot_device *dev);

int caniot_device_system_reset(struct caniot_device *dev);

int caniot_device_handle_rx_frame(struct caniot_device *dev,
								  const struct caniot_frame *req,
								  struct caniot_frame *resp);

caniot_did_t caniot_device_get_id(struct caniot_device *dev);

uint32_t caniot_device_telemetry_remaining(struct caniot_device *dev);

static inline uint16_t caniot_device_get_mask(void)
{
	return 0x1fc; // 0b00111111100U;
}

uint16_t caniot_device_get_filter(caniot_did_t did);

uint16_t caniot_device_get_filter_broadcast(caniot_did_t did);

/**
 * @brief static-inline version of caniot_device_get_filter
 *
 * @param did
 * @return uint16_t
 */
static inline uint16_t _si_caniot_device_get_filter(caniot_did_t did)
{
	return CANIOT_ID(0U, CANIOT_QUERY, CANIOT_DID_CLS(did), CANIOT_DID_SID(did), 0U);
}

/**
 * @brief static-inline version of caniot_device_get_filter_broadcast
 *
 * @param did
 * @return uint16_t
 */
static inline uint16_t _si_caniot_device_get_filter_broadcast(caniot_did_t did)
{
	(void)did;
	return CANIOT_ID(0U,
					 CANIOT_QUERY,
					 CANIOT_DID_CLS(CANIOT_DID_BROADCAST),
					 CANIOT_DID_SID(CANIOT_DID_BROADCAST),
					 0U);
}

/**
 * @brief Verify whether the device is targeted by the CAN frame (ext, rtr, id)
 *
 * This function programmatically verifies if the device is targeted by the frame.
 *
 * @param dev
 * @param ext
 * @param rtr
 * @param id
 * @return true
 * @return false
 */
bool caniot_device_targeted(caniot_did_t did, bool ext, bool rtr, uint32_t id);

/*____________________________________________________________________________*/

void caniot_app_init(struct caniot_device *dev);

void caniot_app_deinit(struct caniot_device *dev);

/**
 * @brief Receive incoming CANIOT message if any and handle it
 *
 * @param dev
 * @return int
 */
int caniot_device_process(struct caniot_device *dev);

bool caniot_device_time_synced(struct caniot_device *dev);

void caniot_device_trigger_telemetry_ep(struct caniot_device *dev, caniot_endpoint_t ep);

void caniot_device_trigger_periodic_telemetry(struct caniot_device *dev);

bool caniot_device_triggered_telemetry_ep(struct caniot_device *dev,
										  caniot_endpoint_t ep);

bool caniot_device_triggered_telemetry_any(struct caniot_device *dev);

/*____________________________________________________________________________*/

/**
 * @brief Verify if device is properly defined
 *
 * @param dev
 * @return int
 */
int caniot_device_verify(struct caniot_device *dev);

/*____________________________________________________________________________*/

#define CANIOT_ATTR_KEY(section, attr, part)                                             \
	((section & 0xF) << 12 | (attr & 0xFF) << 4 | (part & 0xF))

#define CANIOT_ATTR_KEY_ID_NODEID		CANIOT_ATTR_KEY(0, 0x0, 0) // 0x0000
#define CANIOT_ATTR_KEY_ID_VERSION		CANIOT_ATTR_KEY(0, 0x1, 0) // 0x0010
#define CANIOT_ATTR_KEY_ID_NAME			CANIOT_ATTR_KEY(0, 0x2, 0) // 0x0020
#define CANIOT_ATTR_KEY_ID_MAGIC_NUMBER CANIOT_ATTR_KEY(0, 0x3, 0) // 0x0030
#define CANIOT_ATTR_KEY_ID_BUILD_DATE	CANIOT_ATTR_KEY(0, 0x4, 0) // 0x0040
#define CANIOT_ATTR_KEY_ID_BUILD_COMMIT CANIOT_ATTR_KEY(0, 0x5, 0) // 0x0050
#define CANIOT_ATTR_KEY_ID_FEATURES	CANIOT_ATTR_KEY(0, 0x6, 0) // 0x0060

#define CANIOT_ATTR_KEY_SYSTEM_UPTIME_SYNCED		  CANIOT_ATTR_KEY(1, 0x0, 0) // 0x1000
#define CANIOT_ATTR_KEY_SYSTEM_TIME					  CANIOT_ATTR_KEY(1, 0x1, 0) // 0x1010
#define CANIOT_ATTR_KEY_SYSTEM_UPTIME				  CANIOT_ATTR_KEY(1, 0x2, 0) // 0x1020
#define CANIOT_ATTR_KEY_SYSTEM_START_TIME			  CANIOT_ATTR_KEY(1, 0x3, 0) // 0x1030
#define CANIOT_ATTR_KEY_SYSTEM_LAST_TELEMETRY		  CANIOT_ATTR_KEY(1, 0x4, 0) // 0x1040
#define CANIOT_ATTR_KEY_SYSTEM_LAST_TELEMETRY_MS_MOD  CANIOT_ATTR_KEY(1, 0xB, 0) // 0x10B0
#define CANIOT_ATTR_KEY_SYSTEM_RECEIVED_TOTAL		  CANIOT_ATTR_KEY(1, 0x5, 0) // 0x1050
#define CANIOT_ATTR_KEY_SYSTEM_RECEIVED_READ_ATTR	  CANIOT_ATTR_KEY(1, 0x6, 0) // 0x1060
#define CANIOT_ATTR_KEY_SYSTEM_RECEIVED_WRITE_ATTR	  CANIOT_ATTR_KEY(1, 0x7, 0) // 0x1070
#define CANIOT_ATTR_KEY_SYSTEM_RECEIVED_COMMAND		  CANIOT_ATTR_KEY(1, 0x8, 0) // 0x1080
#define CANIOT_ATTR_KEY_SYSTEM_RECEIVED_REQ_TELEMETRY CANIOT_ATTR_KEY(1, 0x9, 0) // 0x1090
#define CANIOT_ATTR_KEY_SYSTEM_RECEIVED_IGNORED		  CANIOT_ATTR_KEY(1, 0xA, 0) // 0x10A0
#define CANIOT_ATTR_KEY_SYSTEM_SENT_TOTAL			  CANIOT_ATTR_KEY(1, 0xC, 0) // 0x10C0
#define CANIOT_ATTR_KEY_SYSTEM_SENT_TELEMETRY		  CANIOT_ATTR_KEY(1, 0xD, 0) // 0x10D0
#define CANIOT_ATTR_KEY_SYSTEM_UNUSED4				  CANIOT_ATTR_KEY(1, 0xE, 0) // 0x10E0
#define CANIOT_ATTR_KEY_SYSTEM_LAST_COMMAND_ERROR	  CANIOT_ATTR_KEY(1, 0xF, 0) // 0x10F0
#define CANIOT_ATTR_KEY_SYSTEM_LAST_TELEMETRY_ERROR	  CANIOT_ATTR_KEY(1, 0x10, 0) // 0x1100
#define CANIOT_ATTR_KEY_SYSTEM_UNUSED5				  CANIOT_ATTR_KEY(1, 0x11, 0) // 0x1110
#define CANIOT_ATTR_KEY_SYSTEM_BATTERY				  CANIOT_ATTR_KEY(1, 0x12, 0) // 0x1120

#define CANIOT_ATTR_KEY_CONFIG_TELEMETRY_PERIOD	   CANIOT_ATTR_KEY(2, 0x0, 0) // 0x2000
#define CANIOT_ATTR_KEY_CONFIG_TELEMETRY_DELAY	   CANIOT_ATTR_KEY(2, 0x1, 0) // 0x2010
#define CANIOT_ATTR_KEY_CONFIG_TELEMETRY_DELAY_MIN CANIOT_ATTR_KEY(2, 0x2, 0) // 0x2020
#define CANIOT_ATTR_KEY_CONFIG_TELEMETRY_DELAY_MAX CANIOT_ATTR_KEY(2, 0x3, 0) // 0x2030
#define CANIOT_ATTR_KEY_CONFIG_FLAGS			   CANIOT_ATTR_KEY(2, 0x4, 0) // 0x2040
#define CANIOT_ATTR_KEY_CONFIG_TIMEZONE			   CANIOT_ATTR_KEY(2, 0x5, 0) // 0x2050
#define CANIOT_ATTR_KEY_CONFIG_LOCATION			   CANIOT_ATTR_KEY(2, 0x6, 0) // 0x2060
#define CANIOT_ATTR_KEY_CONFIG_CLS0_GPIO_PULSE_DURATION_OC1                              \
	CANIOT_ATTR_KEY(2, 0x7, 0) // 0x2070
#define CANIOT_ATTR_KEY_CONFIG_CLS0_GPIO_PULSE_DURATION_OC2                              \
	CANIOT_ATTR_KEY(2, 0x8, 0) // 0x2080
#define CANIOT_ATTR_KEY_CONFIG_CLS0_GPIO_PULSE_DURATION_RL1                              \
	CANIOT_ATTR_KEY(2, 0x9, 0) // 0x2090
#define CANIOT_ATTR_KEY_CONFIG_CLS0_GPIO_PULSE_DURATION_RL2                              \
	CANIOT_ATTR_KEY(2, 0xA, 0) // 0x20A0
#define CANIOT_ATTR_KEY_CONFIG_CLS0_GPIO_OUTPUTS_DEFAULT                                 \
	CANIOT_ATTR_KEY(2, 0xB, 0) // 0x20B0
#define CANIOT_ATTR_KEY_CONFIG_CLS0_GPIO_MASK_TELEMETRY_ON_CHANGE                        \
	CANIOT_ATTR_KEY(2, 0xC, 0) // 0x20C0
#define CANIOT_ATTR_KEY_CONFIG_CLS1_GPIO_PULSE_DURATION_PC0                              \
	CANIOT_ATTR_KEY(2, 0xD, 0) // 0x20D0
#define CANIOT_ATTR_KEY_CONFIG_CLS1_GPIO_PULSE_DURATION_PC1                              \
	CANIOT_ATTR_KEY(2, 0xE, 0) // 0x20E0
#define CANIOT_ATTR_KEY_CONFIG_CLS1_GPIO_PULSE_DURATION_PC2                              \
	CANIOT_ATTR_KEY(2, 0xF, 0) // 0x20F0
#define CANIOT_ATTR_KEY_CONFIG_CLS1_GPIO_PULSE_DURATION_PC3                              \
	CANIOT_ATTR_KEY(2, 0x10, 0) // 0x2100
#define CANIOT_ATTR_KEY_CONFIG_CLS1_GPIO_PULSE_DURATION_PD0                              \
	CANIOT_ATTR_KEY(2, 0x11, 0) // 0x2110
#define CANIOT_ATTR_KEY_CONFIG_CLS1_GPIO_PULSE_DURATION_PD1                              \
	CANIOT_ATTR_KEY(2, 0x12, 0) // 0x2120
#define CANIOT_ATTR_KEY_CONFIG_CLS1_GPIO_PULSE_DURATION_PD2                              \
	CANIOT_ATTR_KEY(2, 0x13, 0) // 0x2130
#define CANIOT_ATTR_KEY_CONFIG_CLS1_GPIO_PULSE_DURATION_PD3                              \
	CANIOT_ATTR_KEY(2, 0x14, 0) // 0x2140
#define CANIOT_ATTR_KEY_CONFIG_CLS1_GPIO_PULSE_DURATION_PEI0                             \
	CANIOT_ATTR_KEY(2, 0x15, 0) // 0x2150
#define CANIOT_ATTR_KEY_CONFIG_CLS1_GPIO_PULSE_DURATION_PEI1                             \
	CANIOT_ATTR_KEY(2, 0x16, 0) // 0x2160
#define CANIOT_ATTR_KEY_CONFIG_CLS1_GPIO_PULSE_DURATION_PEI2                             \
	CANIOT_ATTR_KEY(2, 0x17, 0) // 0x2170
#define CANIOT_ATTR_KEY_CONFIG_CLS1_GPIO_PULSE_DURATION_PEI3                             \
	CANIOT_ATTR_KEY(2, 0x18, 0) // 0x2180
#define CANIOT_ATTR_KEY_CONFIG_CLS1_GPIO_PULSE_DURATION_PEI4                             \
	CANIOT_ATTR_KEY(2, 0x19, 0) // 0x2190
#define CANIOT_ATTR_KEY_CONFIG_CLS1_GPIO_PULSE_DURATION_PEI5                             \
	CANIOT_ATTR_KEY(2, 0x1A, 0) // 0x21A0
#define CANIOT_ATTR_KEY_CONFIG_CLS1_GPIO_PULSE_DURATION_PEI6                             \
	CANIOT_ATTR_KEY(2, 0x1B, 0) // 0x21B0
#define CANIOT_ATTR_KEY_CONFIG_CLS1_GPIO_PULSE_DURATION_PEI7                             \
	CANIOT_ATTR_KEY(2, 0x1C, 0) // 0x21C0
#define CANIOT_ATTR_KEY_CONFIG_CLS1_GPIO_PULSE_DURATION_PB0                              \
	CANIOT_ATTR_KEY(2, 0x1D, 0) // 0x21D0
#define CANIOT_ATTR_KEY_CONFIG_CLS1_GPIO_PULSE_DURATION_PE0                              \
	CANIOT_ATTR_KEY(2, 0x1E, 0) // 0x21E0
#define CANIOT_ATTR_KEY_CONFIG_CLS1_GPIO_PULSE_DURATION_PE1                              \
	CANIOT_ATTR_KEY(2, 0x1F, 0) // 0x21F0
#define CANIOT_ATTR_KEY_CONFIG_CLS1_GPIO_PULSE_DURATION_RESERVED                         \
	CANIOT_ATTR_KEY(2, 0x20, 0)													// 0x2200
#define CANIOT_ATTR_KEY_CONFIG_CLS1_GPIO_DIRECTIONS CANIOT_ATTR_KEY(2, 0x21, 0) // 0x2210
#define CANIOT_ATTR_KEY_CONFIG_CLS1_GPIO_OUTPUTS_DEFAULT                                 \
	CANIOT_ATTR_KEY(2, 0x22, 0) // 0x2220
#define CANIOT_ATTR_KEY_CONFIG_CLS1_GPIO_MASK_TELEMETRY_ON_CHANGE                        \
	CANIOT_ATTR_KEY(2, 0x23, 0) // 0x2230

enum caniot_device_section {
	CANIOT_SECTION_DEVICE_IDENTIFICATION = 0,
	CANIOT_SECTION_DEVICE_SYSTEM		 = 1,
	CANIOT_SECTION_DEVICE_CONFIG		 = 2
};

struct caniot_device_attribute {
	char name[CANIOT_ATTR_NAME_MAX_LEN];
	uint16_t key;
	uint8_t read : 1u;
	uint8_t write : 1u;
	uint8_t persistent : 1u;
	enum caniot_device_section section : 2u;
};

/**
 * @brief Get attribute name by key
 *
 * @param key
 * @return const char*
 */
int caniot_attr_get_by_key(struct caniot_device_attribute *attr, uint16_t key);

/**
 * @brief Get attribute by name
 *
 * @param name
 * @return int32_t positive key or negative error code
 */
int caniot_attr_get_by_name(struct caniot_device_attribute *attr, const char *name);

/**
 * @brief Callback for iterating over attributes
 *
 * @note return false to stop iteration
 */
typedef bool(caniot_device_attribute_handler_t)(struct caniot_device_attribute *attr,
												void *user_data);

/**
 * @brief Iterate over all existing attributes, call handler for each
 *
 * @param handler
 * @param user_data
 * @return int
 */
int caniot_attr_iterate(caniot_device_attribute_handler_t *handler, void *user_data);

/*____________________________________________________________________________*/

<<<<<<< HEAD
#define CANIOT_CONFIG_DEFAULT_INIT()                                                      \
	{                                                                                 \
		.telemetry =                                                              \
			{                                                                 \
				.period	   = CANIOT_TELEMETRY_PERIOD_DEFAULT_MS,          \
				.delay_min = CANIOT_TELEMETRY_DELAY_MIN_DEFAULT_MS,       \
				.delay_max = CANIOT_TELEMETRY_DELAY_MAX_DEFAULT_MS,       \
			},                                                                \
		.flags =                                                                  \
			{                                                                 \
				.error_response	     = 1u,                                \
				.telemetry_delay_rdm = 1u,                                \
				.telemetry_endpoint  = CANIOT_TELEMETRY_ENDPOINT_DEFAULT, \
				.telemetry_periodic_enabled = 1u,                         \
			},                                                                \
		.timezone = CANIOT_TIMEZONE_DEFAULT,                                      \
		.location =                                                               \
			{                                                                 \
				.region	 = CANIOT_LOCATION_REGION_DEFAULT,                \
				.country = CANIOT_LOCATION_COUNTRY_DEFAULT,               \
			},                                                                \
		.cls0_gpio = {                                                            \
			.pulse_durations =                                                \
				{                                                         \
					[0] = 0u,                                         \
					[1] = 0u,                                         \
					[2] = 0u,                                         \
					[3] = 0u,                                         \
				},                                                        \
			.outputs_default     = 0u,                                        \
			.telemetry_on_change = 0xFFFFFFFFlu,                              \
		},                                                                        \
=======
#define CANIOT_CONFIG_DEFAULT_INIT()                                                     \
	{                                                                                    \
		.telemetry =                                                                     \
			{                                                                            \
				.period	   = CANIOT_TELEMETRY_PERIOD_DEFAULT_MS,                         \
				.delay_min = CANIOT_TELEMETRY_DELAY_MIN_DEFAULT_MS,                      \
				.delay_max = CANIOT_TELEMETRY_DELAY_MAX_DEFAULT_MS,                      \
			},                                                                           \
		.flags =                                                                         \
			{                                                                            \
				.error_response		 = 1u,                                               \
				.telemetry_delay_rdm = 1u,                                               \
				.telemetry_endpoint	 = CANIOT_TELEMETRY_ENDPOINT_DEFAULT,                \
			},                                                                           \
		.timezone = CANIOT_TIMEZONE_DEFAULT,                                             \
		.location =                                                                      \
			{                                                                            \
				.region	 = CANIOT_LOCATION_REGION_DEFAULT,                               \
				.country = CANIOT_LOCATION_COUNTRY_DEFAULT,                              \
			},                                                                           \
		.cls0_gpio = {                                                                   \
			.pulse_durations =                                                           \
				{                                                                        \
					[0] = 0u,                                                            \
					[1] = 0u,                                                            \
					[2] = 0u,                                                            \
					[3] = 0u,                                                            \
				},                                                                       \
			.outputs_default	 = 0u,                                                   \
			.telemetry_on_change = 0xFFFFFFFFlu,                                         \
		},                                                                               \
>>>>>>> bb23feb8
	}

#define CANIOT_DEVICE_API_FULL_INIT(cmd, tlm, cfgr, cfgw, attr, attw)                    \
	{                                                                                    \
		.config =                                                                        \
			{                                                                            \
				.on_read  = cfgr,                                                        \
				.on_write = cfgw,                                                        \
			},                                                                           \
		.custom_attr =                                                                   \
			{                                                                            \
				.read  = attr,                                                           \
				.write = attw,                                                           \
			},                                                                           \
		.command_handler = cmd, .telemetry_handler = tlm,                                \
	}

#define CANIOT_DEVICE_API_STD_INIT(cmd, tlm, cfgr, cfgw)                                 \
	CANIOT_DEVICE_API_FULL_INIT(cmd, tlm, cfgr, cfgw, NULL, NULL)

#define CANIOT_DEVICE_API_CFG_INIT(cmd, tlm, cfgr, cfgw)                                 \
	CANIOT_DEVICE_API_STD_INIT(cmd, tlm, cfgr, cfgw)

#define CANIOT_DEVICE_API_MIN_INIT(cmd, tlm)                                             \
	CANIOT_DEVICE_API_CFG_INIT(cmd, tlm, NULL, NULL)

#ifdef __cplusplus
}
#endif

#endif /* _CANIOT_DEVICE_H */<|MERGE_RESOLUTION|>--- conflicted
+++ resolved
@@ -298,7 +298,7 @@
 #define CANIOT_ATTR_KEY_ID_MAGIC_NUMBER CANIOT_ATTR_KEY(0, 0x3, 0) // 0x0030
 #define CANIOT_ATTR_KEY_ID_BUILD_DATE	CANIOT_ATTR_KEY(0, 0x4, 0) // 0x0040
 #define CANIOT_ATTR_KEY_ID_BUILD_COMMIT CANIOT_ATTR_KEY(0, 0x5, 0) // 0x0050
-#define CANIOT_ATTR_KEY_ID_FEATURES	CANIOT_ATTR_KEY(0, 0x6, 0) // 0x0060
+#define CANIOT_ATTR_KEY_ID_FEATURES		CANIOT_ATTR_KEY(0, 0x6, 0) // 0x0060
 
 #define CANIOT_ATTR_KEY_SYSTEM_UPTIME_SYNCED		  CANIOT_ATTR_KEY(1, 0x0, 0) // 0x1000
 #define CANIOT_ATTR_KEY_SYSTEM_TIME					  CANIOT_ATTR_KEY(1, 0x1, 0) // 0x1010
@@ -435,40 +435,6 @@
 
 /*____________________________________________________________________________*/
 
-<<<<<<< HEAD
-#define CANIOT_CONFIG_DEFAULT_INIT()                                                      \
-	{                                                                                 \
-		.telemetry =                                                              \
-			{                                                                 \
-				.period	   = CANIOT_TELEMETRY_PERIOD_DEFAULT_MS,          \
-				.delay_min = CANIOT_TELEMETRY_DELAY_MIN_DEFAULT_MS,       \
-				.delay_max = CANIOT_TELEMETRY_DELAY_MAX_DEFAULT_MS,       \
-			},                                                                \
-		.flags =                                                                  \
-			{                                                                 \
-				.error_response	     = 1u,                                \
-				.telemetry_delay_rdm = 1u,                                \
-				.telemetry_endpoint  = CANIOT_TELEMETRY_ENDPOINT_DEFAULT, \
-				.telemetry_periodic_enabled = 1u,                         \
-			},                                                                \
-		.timezone = CANIOT_TIMEZONE_DEFAULT,                                      \
-		.location =                                                               \
-			{                                                                 \
-				.region	 = CANIOT_LOCATION_REGION_DEFAULT,                \
-				.country = CANIOT_LOCATION_COUNTRY_DEFAULT,               \
-			},                                                                \
-		.cls0_gpio = {                                                            \
-			.pulse_durations =                                                \
-				{                                                         \
-					[0] = 0u,                                         \
-					[1] = 0u,                                         \
-					[2] = 0u,                                         \
-					[3] = 0u,                                         \
-				},                                                        \
-			.outputs_default     = 0u,                                        \
-			.telemetry_on_change = 0xFFFFFFFFlu,                              \
-		},                                                                        \
-=======
 #define CANIOT_CONFIG_DEFAULT_INIT()                                                     \
 	{                                                                                    \
 		.telemetry =                                                                     \
@@ -479,9 +445,10 @@
 			},                                                                           \
 		.flags =                                                                         \
 			{                                                                            \
-				.error_response		 = 1u,                                               \
-				.telemetry_delay_rdm = 1u,                                               \
-				.telemetry_endpoint	 = CANIOT_TELEMETRY_ENDPOINT_DEFAULT,                \
+				.error_response				= 1u,                                        \
+				.telemetry_delay_rdm		= 1u,                                        \
+				.telemetry_endpoint			= CANIOT_TELEMETRY_ENDPOINT_DEFAULT,         \
+				.telemetry_periodic_enabled = 1u,                                        \
 			},                                                                           \
 		.timezone = CANIOT_TIMEZONE_DEFAULT,                                             \
 		.location =                                                                      \
@@ -500,7 +467,6 @@
 			.outputs_default	 = 0u,                                                   \
 			.telemetry_on_change = 0xFFFFFFFFlu,                                         \
 		},                                                                               \
->>>>>>> bb23feb8
 	}
 
 #define CANIOT_DEVICE_API_FULL_INIT(cmd, tlm, cfgr, cfgw, attr, attw)                    \
