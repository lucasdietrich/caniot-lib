--- conflicted
+++ resolved
@@ -161,13 +161,8 @@
 {
 	caniot_explain_id(frame->id);
 
-<<<<<<< HEAD
-	if (caniot_is_error(frame->id)) {
+	if (caniot_is_error_frame(frame->id)) {
 		printf(F(": -%04x \n"), (uint32_t) -frame->err);
-=======
-	if (caniot_is_error_frame(frame->id)) {
-		printf(F(": -%04x \n"), (uint32_t)-frame->err);
->>>>>>> d2fe37a5
 		return;
 	}
 
