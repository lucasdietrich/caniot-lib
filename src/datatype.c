--- conflicted
+++ resolved
@@ -51,19 +51,7 @@
 	return byte;
 }
 
-<<<<<<< HEAD
 void caniot_blc_sys_command_from_byte(struct caniot_blc_sys_command *cmd, uint8_t byte)
-{
-	ASSERT(cmd != NULL);
-
-	cmd->reset	    = (byte >> 0) & 0x01u;
-	cmd->software_reset = (byte >> 1) & 0x01u;
-	cmd->watchdog_reset = (byte >> 2) & 0x01u;
-	cmd->watchdog	    = (byte >> 3) & 0x03u;
-	cmd->config_reset   = (byte >> 5) & 0x01u;
-=======
-void caniot_caniot_blc_sys_command_from_byte(struct caniot_blc_sys_command *cmd,
-											 uint8_t byte)
 {
 	ASSERT(cmd != NULL);
 
@@ -72,215 +60,4 @@
 	cmd->watchdog_reset = (byte >> 2) & 0x01u;
 	cmd->watchdog		= (byte >> 3) & 0x03u;
 	cmd->config_reset	= (byte >> 5) & 0x01u;
-}
-
-int caniot_blc0_telemetry_ser(const struct caniot_blc0_telemetry *t,
-							  uint8_t *buf,
-							  size_t len)
-{
-	if (!t || !buf || len < CANIOT_BLC0_TELEMETRY_BUF_LEN) return -CANIOT_EINVAL;
-
-	buf[0] = t->dio;
-	buf[1] = t->pdio;
-	buf[2] = (t->int_temperature) & 0xffu;
-	buf[3] = (t->int_temperature >> 8) & 0x03u;
-
-	buf[3] |= (t->ext_temperature & 0x3fu) << 2;
-	buf[4] = (t->ext_temperature >> 6) & 0xfu;
-
-	buf[4] |= (t->ext_temperature2 & 0x0fu) << 4;
-	buf[5] = (t->ext_temperature2 >> 4) & 0x3fu;
-
-	buf[5] |= (t->ext_temperature3 & 0x03u) << 6;
-	buf[6] = (t->ext_temperature3 >> 2) & 0xffu;
-
-	return CANIOT_BLC0_TELEMETRY_BUF_LEN;
-}
-
-int caniot_blc0_telemetry_get(struct caniot_blc0_telemetry *t, uint8_t *buf, size_t len)
-{
-	if (!t || !buf || len < CANIOT_BLC0_TELEMETRY_BUF_LEN) return -CANIOT_EINVAL;
-
-	t->dio				= buf[0];
-	t->pdio				= buf[1] & 0x0Fu;
-	t->int_temperature	= (buf[2]) | ((buf[3] & 0x03u) << 8);
-	t->ext_temperature	= ((buf[3] >> 2) & 0x3Fu) | ((buf[4] & 0x0Fu) << 6);
-	t->ext_temperature2 = ((buf[4] >> 4) & 0x0Fu) | ((buf[5] & 0x3Fu) << 4);
-	t->ext_temperature3 = ((buf[5] >> 6) & 0x03u) | ((buf[6]) << 2);
-
-	return 0;
-}
-
-int caniot_blc0_command_ser(const struct caniot_blc0_command *t, uint8_t *buf, size_t len)
-{
-	if (!t || !buf || len < CANIOT_BLC0_COMMAND_BUF_LEN) return -CANIOT_EINVAL;
-
-	buf[0] = t->coc1 | (t->coc2 << 3) | ((t->crl1 & 0x03u) << 6);
-	buf[1] = (t->crl1 >> 2) | (t->crl2 << 1);
-
-	return CANIOT_BLC0_COMMAND_BUF_LEN;
-}
-
-int caniot_blc0_command_get(struct caniot_blc0_command *t, uint8_t *buf, size_t len)
-{
-	if (!t || !buf || len < CANIOT_BLC0_COMMAND_BUF_LEN) return -CANIOT_EINVAL;
-
-	t->coc1 = buf[0] & 0x07u;
-	t->coc2 = (buf[0] >> 3) & 0x07u;
-	t->crl1 = ((buf[0] >> 6) & 0x01u) | ((buf[1] & 0x03u) << 1);
-	t->crl2 = (buf[1] >> 2) & 0x07u;
-
-	return 0;
-}
-
-static void z_blc1_cmd_set_xps(uint8_t *buf, uint8_t n, caniot_complex_digital_cmd_t xps)
-{
-	const uint8_t msb_index	   = n * 3u;
-	const uint8_t msb_offset   = msb_index & 0x7u;
-	const uint8_t msb_rem_size = 8u - msb_offset;
-	const uint8_t byte_n	   = msb_index >> 3u;
-
-	buf[byte_n] |= ((xps & 0x7u) << msb_offset) & 0xffu;
-
-	if ((msb_rem_size < 3u) && ((byte_n + 1u) <= 6u)) {
-		buf[byte_n + 1u] |= ((xps & 0x7u) >> msb_rem_size);
-	}
-}
-
-static caniot_complex_digital_cmd_t z_blc1_cmd_parse_xps(uint8_t *buf, uint8_t n)
-{
-	caniot_complex_digital_cmd_t xps = CANIOT_XPS_NONE;
-
-	const uint8_t msb_index	   = n * 3u;
-	const uint8_t msb_offset   = msb_index & 0x7u;
-	const uint8_t msb_rem_size = 8u - msb_offset;
-	const uint8_t byte_n	   = msb_index >> 3u;
-
-	xps = (buf[byte_n] >> msb_offset) & 0x7u;
-
-	if ((msb_rem_size < 3u) && ((byte_n + 1u) <= 6u)) {
-		xps |= (buf[byte_n + 1u] << msb_rem_size) & 0x7u;
-	}
-
-	return xps;
-}
-
-int caniot_blc1_cmd_set_xps(uint8_t *buf,
-							size_t len,
-							uint8_t n,
-							caniot_complex_digital_cmd_t xps)
-{
-	if (!buf || n >= CANIOT_CLASS1_IO_COUNT || len >= CANIOT_BLC1_COMMAND_BUF_LEN)
-		return -CANIOT_EINVAL;
-
-	z_blc1_cmd_set_xps(buf, n, xps);
-
-	return 0;
-}
-
-caniot_complex_digital_cmd_t
-caniot_blc1_cmd_parse_xps(uint8_t *buf, size_t len, uint8_t n)
-{
-	if (!buf || n >= CANIOT_CLASS1_IO_COUNT || len >= CANIOT_BLC1_COMMAND_BUF_LEN)
-		return -CANIOT_EINVAL;
-
-	return z_blc1_cmd_parse_xps(buf, n);
-}
-
-int caniot_blc1_telemetry_ser(const struct caniot_blc1_telemetry *t,
-							  uint8_t *buf,
-							  size_t len)
-{
-	if (!t || !buf || len < CANIOT_BLC1_TELEMETRY_BUF_LEN) return -CANIOT_EINVAL;
-
-	buf[0] = t->pcpd;
-	buf[1] = t->eio;
-	buf[2] = t->pb0 | (t->pe0 << 1) | (t->pe1 << 2);
-
-	buf[3] = t->int_temperature & 0xffu;
-	buf[4] = (t->int_temperature >> 8) & 0x03u;
-
-	buf[4] |= (t->ext_temperature & 0x3fu) << 2;
-	buf[5] = (t->ext_temperature >> 6) & 0xfu;
-
-	buf[5] |= (t->ext_temperature2 & 0x0fu) << 4;
-	buf[6] = (t->ext_temperature2 >> 4) & 0x3fu;
-
-	buf[6] |= (t->ext_temperature3 & 0x03u) << 6;
-	buf[7] = (t->ext_temperature3 >> 2) & 0xffu;
-
-	return CANIOT_BLC1_TELEMETRY_BUF_LEN;
-}
-
-int caniot_blc1_telemetry_get(struct caniot_blc1_telemetry *t, uint8_t *buf, size_t len)
-{
-	if (!t || !buf || len < CANIOT_BLC1_TELEMETRY_BUF_LEN) return -CANIOT_EINVAL;
-
-	t->pcpd = buf[0];
-	t->eio	= buf[1];
-	t->pb0	= buf[2] & 0x01u;
-	t->pe0	= (buf[2] >> 1) & 0x01u;
-	t->pe1	= (buf[2] >> 2) & 0x01u;
-
-	t->int_temperature	= (buf[3]) | ((buf[4] & 0x03u) << 8);
-	t->ext_temperature	= ((buf[4] >> 2) & 0x3fu) | ((buf[5] & 0x0fu) << 6);
-	t->ext_temperature2 = ((buf[5] >> 4) & 0x0fu) | ((buf[6] & 0x3fu) << 4);
-	t->ext_temperature3 = ((buf[6] >> 6) & 0x03u) | ((buf[7]) << 2);
-
-	return 0;
-}
-
-int caniot_blc1_command_ser(const struct caniot_blc1_command *t, uint8_t *buf, size_t len)
-{
-	if (!t || !buf || len < CANIOT_BLC1_COMMAND_BUF_LEN) return -CANIOT_EINVAL;
-
-	z_blc1_cmd_set_xps(buf, PC0_IDX, t->cpc0);
-	z_blc1_cmd_set_xps(buf, PC1_IDX, t->cpc1);
-	z_blc1_cmd_set_xps(buf, PC2_IDX, t->cpc2);
-	z_blc1_cmd_set_xps(buf, PC3_IDX, t->cpc3);
-	z_blc1_cmd_set_xps(buf, PD4_IDX, t->cpd0);
-	z_blc1_cmd_set_xps(buf, PD5_IDX, t->cpd1);
-	z_blc1_cmd_set_xps(buf, PD6_IDX, t->cpd2);
-	z_blc1_cmd_set_xps(buf, PD7_IDX, t->cpd3);
-	z_blc1_cmd_set_xps(buf, EIO0_IDX, t->ceio0);
-	z_blc1_cmd_set_xps(buf, EIO1_IDX, t->ceio1);
-	z_blc1_cmd_set_xps(buf, EIO2_IDX, t->ceio2);
-	z_blc1_cmd_set_xps(buf, EIO3_IDX, t->ceio3);
-	z_blc1_cmd_set_xps(buf, EIO4_IDX, t->ceio4);
-	z_blc1_cmd_set_xps(buf, EIO5_IDX, t->ceio5);
-	z_blc1_cmd_set_xps(buf, EIO6_IDX, t->ceio6);
-	z_blc1_cmd_set_xps(buf, EIO7_IDX, t->ceio7);
-	z_blc1_cmd_set_xps(buf, PB0_IDX, t->cpb0);
-	z_blc1_cmd_set_xps(buf, PE0_IDX, t->cpe0);
-	z_blc1_cmd_set_xps(buf, PE1_IDX, t->cpe1);
-
-	return CANIOT_BLC1_COMMAND_BUF_LEN;
-}
-
-int caniot_blc1_command_get(struct caniot_blc1_command *t, uint8_t *buf, size_t len)
-{
-	if (!t || !buf || len < CANIOT_BLC1_COMMAND_BUF_LEN) return -CANIOT_EINVAL;
-
-	t->cpc0	 = z_blc1_cmd_parse_xps(buf, PC0_IDX);
-	t->cpc1	 = z_blc1_cmd_parse_xps(buf, PC1_IDX);
-	t->cpc2	 = z_blc1_cmd_parse_xps(buf, PC2_IDX);
-	t->cpc3	 = z_blc1_cmd_parse_xps(buf, PC3_IDX);
-	t->cpd0	 = z_blc1_cmd_parse_xps(buf, PD4_IDX);
-	t->cpd1	 = z_blc1_cmd_parse_xps(buf, PD5_IDX);
-	t->cpd2	 = z_blc1_cmd_parse_xps(buf, PD6_IDX);
-	t->cpd3	 = z_blc1_cmd_parse_xps(buf, PD7_IDX);
-	t->ceio0 = z_blc1_cmd_parse_xps(buf, EIO0_IDX);
-	t->ceio1 = z_blc1_cmd_parse_xps(buf, EIO1_IDX);
-	t->ceio2 = z_blc1_cmd_parse_xps(buf, EIO2_IDX);
-	t->ceio3 = z_blc1_cmd_parse_xps(buf, EIO3_IDX);
-	t->ceio4 = z_blc1_cmd_parse_xps(buf, EIO4_IDX);
-	t->ceio5 = z_blc1_cmd_parse_xps(buf, EIO5_IDX);
-	t->ceio6 = z_blc1_cmd_parse_xps(buf, EIO6_IDX);
-	t->ceio7 = z_blc1_cmd_parse_xps(buf, EIO7_IDX);
-	t->cpb0	 = z_blc1_cmd_parse_xps(buf, PB0_IDX);
-	t->cpe0	 = z_blc1_cmd_parse_xps(buf, PE0_IDX);
-	t->cpe1	 = z_blc1_cmd_parse_xps(buf, PE1_IDX);
-
-	return 0;
->>>>>>> bb23feb8
 }